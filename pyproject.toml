[build-system]
requires = [
    "hatchling",
]
build-backend = "hatchling.build"

[project]
name = "qh"
<<<<<<< HEAD
version = "0.5.0"
description = "Quick Http web-service construction with async task processing"
=======
version = "0.0.6"
description = "Quick Http web-service construction"
>>>>>>> 94e62901
readme = "README.md"
requires-python = ">=3.10"
keywords = [
    "http",
    "web-service",
    "framework",
]
authors = []
dependencies = [
    "fastapi>=0.100.0",
    "uvicorn>=0.23.0",
    "requests>=2.31.0",
    "pydantic>=2.0.0",
    "i2",
]

[project.license]
text = "Apache-2.0"

[project.urls]
Homepage = "https://github.com/i2mint/qh"

[project.optional-dependencies]
dev = [
    "pytest>=7.0",
    "pytest-cov>=4.0",
    "ruff>=0.1.0",
]
docs = [
    "sphinx>=6.0",
    "sphinx-rtd-theme>=1.0",
]

[tool.ruff]
line-length = 88
target-version = "py310"
exclude = [
    "**/*.ipynb",
    ".git",
    ".venv",
    "build",
    "dist",
    "tests",
    "examples",
    "scrap",
]

[tool.ruff.lint]
select = [
    "D100",
]
ignore = [
    "D203",
    "E501",
    "B905",
]

[tool.ruff.lint.pydocstyle]
convention = "google"

[tool.ruff.lint.per-file-ignores]
"tests/*" = [
    "D",
]
"examples/*" = [
    "D",
]
"scrap/*" = [
    "D",
]

[tool.pytest.ini_options]
minversion = "6.0"
testpaths = [
    "qh/tests",
]
norecursedirs = [
    ".*",
    "build",
    "dist",
    "*.egg",
    "qh/examples",
    "qh/scrap",
    "examples",
    "scrap",
    "misc",
]
doctest_optionflags = [
    "NORMALIZE_WHITESPACE",
    "ELLIPSIS",
]<|MERGE_RESOLUTION|>--- conflicted
+++ resolved
@@ -6,13 +6,8 @@
 
 [project]
 name = "qh"
-<<<<<<< HEAD
-version = "0.5.0"
-description = "Quick Http web-service construction with async task processing"
-=======
-version = "0.0.6"
+version = "0.0.8"
 description = "Quick Http web-service construction"
->>>>>>> 94e62901
 readme = "README.md"
 requires-python = ">=3.10"
 keywords = [
